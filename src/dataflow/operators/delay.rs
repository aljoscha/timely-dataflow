--- conflicted
+++ resolved
@@ -92,12 +92,7 @@
         })
     }
 
-<<<<<<< HEAD
-    fn delay_batch<F: Fn(&G::Timestamp)->G::Timestamp+'static>(&self, func: F) -> Stream<G, D> {
-=======
     fn delay_batch(&self, func: impl Fn(&G::Timestamp)->G::Timestamp+'static) -> Stream<G, D> {
-        let mut stash = Vec::new();
->>>>>>> da854915
         let mut elements = HashMap::new();
         self.unary_notify(Pipeline, "Delay", vec![], move |input, output, notificator| {
             input.for_each(|time, data| {
