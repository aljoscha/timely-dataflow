--- conflicted
+++ resolved
@@ -241,13 +241,8 @@
         for index in 0 .. self.nodes.len() {
             for input_port in 0 .. self.nodes[index].len() {
                 add_summary(
-<<<<<<< HEAD
-                    &mut target_target[index][input_port], 
-                    Target { index, port: input_port }, 
-=======
                     &mut target_target[index][input_port],
-                    Target { index: index, port: input_port },
->>>>>>> 57dc4d8a
+                    Target { index, port: input_port },
                     Default::default(),
                 );
             }
